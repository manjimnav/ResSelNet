from tensorflow import keras
from tensorflow.keras import layers
from functools import partial
from .layer import TimeSelectionLayer, binary_sigmoid_unit, TimeSelectionLayerConstant
from sklearn.multioutput import MultiOutputRegressor
import numpy as np
<<<<<<< HEAD
import tensorflow as tf
=======
from sklearn.base import BaseEstimator
import yaml
import importlib
import inspect
import os
>>>>>>> a70a0e14


def get_hyperparameters() -> tuple:
    """
    Get hyperparameters for the model.

    Returns:
        tuple: A tuple containing loss and metrics.
    """

    loss = keras.losses.MSE
    metrics = [keras.metrics.MSE, keras.metrics.MAE,
               keras.metrics.mean_absolute_percentage_error]

    return loss, metrics


def get_base_layer(layer_type: str) -> callable:
    """
    Get the base layer function based on the layer type.

    Args:
        layer_type (str): The type of layer ('dense', 'lstm', or 'cnn').

    Returns:
        callable: The base layer function.
    """
    if layer_type == 'dense':
        layer_base = layers.Dense
    elif layer_type == 'lstm':
        layer_base = layers.LSTM
    elif layer_type == 'cnn':
        layer_base = partial(layers.Conv1D, kernel_size=3)

    return layer_base

def head_layers(parameters: dict, n_features_out: int, name: str = '') -> list:
    """
    Create head layers based on the selection type in the parameters.

    Args:
        parameters (dict): The model parameters.
        n_features_out (int): Number of output features.
        name (str, optional): Name for the layers. Defaults to ''.

    Returns:
        list: List of head layers.
    """
    selection = parameters['selection']['name']
    select_timesteps = parameters['dataset']['params'].get('select_timesteps', True)
    
    head_layers = []
    if selection == 'TimeSelectionLayer':
        regularization = parameters['selection']['params'][f'regularization']
        head_layers.append(TimeSelectionLayer(num_outputs=n_features_out,
                           regularization=regularization, name=f'selection_{name}'))

    elif selection == 'TimeSelectionLayerConstant':
        regularization = parameters['selection']['params'][f'regularization']
        head_layers.append(TimeSelectionLayerConstant(num_outputs=n_features_out,
                           regularization=regularization, name=f'selection_{name}'))
    
    if parameters['model']['name'] == 'dense':
        head_layers.append(layers.Flatten())
    
    if len(head_layers)>0:
        return head_layers
    else:
        return None

def get_tf_model(parameters: dict, label_idxs: list, values_idxs: list) -> keras.Model:
    """
    Create a TensorFlow model based on the given parameters.

    Args:
        parameters (dict): The model parameters.
        label_idxs (list): List of label indices.
        values_idxs (list): List of value indices.

    Returns:
        keras.Model: The TensorFlow model.
    """
    model = parameters['model']['name']
    n_layers = parameters['model']['params']['layers']
    n_units = parameters['model']['params']['units']
    dropout = parameters['model']['params']['dropout']
    lr = parameters['model']['params']['lr']
    pred_len = parameters['dataset']['params']['pred_len']
    seq_len = parameters['dataset']['params']['seq_len']
    residual = parameters['selection'].get('params', dict()) or dict()
    residual = residual.get('residual', False)
    
    loss, metrics = get_hyperparameters()

    n_features_in = len(label_idxs) + len(values_idxs)
    n_features_out = len(label_idxs)
        
    layer_base = get_base_layer(model)
    
    inputs_raw = layers.Input(shape=(seq_len*n_features_in,), name='inputs')
    inputs = layers.Reshape((seq_len, n_features_in), name='inputs_reshaped')(inputs_raw)
    
    header = keras.Sequential(head_layers(parameters, n_features_out*pred_len, name=f'0'))
    
    x = inputs if header is None else header(inputs)
    
    for i in range(n_layers):

        if i > 0 and residual:
            header = keras.Sequential(head_layers(parameters, n_features_out*pred_len, name=f'{i+1}'))
            formatted_inputs = inputs if header is None else header(inputs)
        
            x = layers.Concatenate()([x, formatted_inputs])

        if model == 'lstm' and i < n_layers-1:
            kargs = {"return_sequences": True}
        else:
            kargs = {}

        x = layer_base(n_units, activation="relu" if model != 'lstm' else "tanh", name=f"layer{i}", **kargs)(x)
        x = layers.Dropout(dropout)(x)

    if residual:
        header = keras.Sequential(head_layers(parameters, n_features_out*pred_len, name=f'{n_layers+1 if n_layers>1 else n_layers}'))
        formatted_inputs = inputs if header is None else header(inputs)

        x = layers.Concatenate()([x, layers.Flatten()(formatted_inputs)])

    outputs = layers.Dense(n_features_out*pred_len, name="output")(x)
    model = keras.Model(inputs=inputs_raw, outputs=outputs, name="tsmodel")
        
    model.compile(
        optimizer=keras.optimizers.Adam(learning_rate=lr),
        loss=loss,
        metrics=metrics
    )
    
    return model


def get_sk_model(parameters: dict) -> BaseEstimator:

    directory = os.getcwd()
    available_models_config = yaml.safe_load(open(f'{directory}/src/skmodels.yaml', 'r')) 

    try:
        model_config = available_models_config[parameters['model']['name']]
        model_name, import_module, model_params = model_config['name'], model_config['module'], model_config.get('args', {})
        MODEL_CLASS = getattr(importlib.import_module(import_module), model_name)
    
    except Exception as e:
        print(e)
        raise NotImplementedError("Model not found or installed.")

    model_inspect = inspect.getfullargspec(MODEL_CLASS)
    if model_inspect.kwonlydefaults is not None:
        arguments = list(model_inspect.kwonlydefaults.keys())
        if 'random_state' in arguments:
            model_params.update({'random_state':123})
        if 'n_jobs' in arguments:
            model_params.update({'n_jobs':-1})

    
    model_params.update({k:v for k,v in parameters['model']['params'].items() if k != "type"})

    model = MODEL_CLASS(**model_params)
    
    if parameters['model']['name'] in ["svr", "gbr"]:
        model = MultiOutputRegressor(model, n_jobs=-1)
    
    return model


def get_model(parameters: dict, label_idxs: list, values_idxs: list):
    """
    Create a model based on the given parameters.

    Args:
        parameters (dict): The model parameters.
        label_idxs (list): List of label indices.
        values_idxs (list): List of value indices.

    Returns:
        object: The model.
    """

    model_type = parameters['model']['params']['type']

    if model_type == 'tensorflow':
        model = get_tf_model(parameters, label_idxs, values_idxs)
    else:
        model = get_sk_model(parameters)

    return model


def get_selected_idxs(model: keras.Model, features: np.ndarray) -> set:
    """
    Get selected indices from the model's selection layers.

    Args:
        model (keras.Model): The TensorFlow model.
        features (np.ndarray): Input features.

    Returns:
        set: Set of selected indices.
    """
    
    selected_idxs = set()
    for layer in model.layers:
        if 'selection' in layer.name:
            mask = binary_sigmoid_unit(layer.get_mask()).numpy()
            selected_idxs = selected_idxs.union(np.arange(0, features.flatten().shape[0])[
                mask.flatten().astype(bool)].tolist())
        elif type(layer) == keras.Sequential:
            selected_idxs = selected_idxs.union(get_selected_idxs(layer, features))
    return selected_idxs<|MERGE_RESOLUTION|>--- conflicted
+++ resolved
@@ -4,15 +4,11 @@
 from .layer import TimeSelectionLayer, binary_sigmoid_unit, TimeSelectionLayerConstant
 from sklearn.multioutput import MultiOutputRegressor
 import numpy as np
-<<<<<<< HEAD
-import tensorflow as tf
-=======
 from sklearn.base import BaseEstimator
 import yaml
 import importlib
 import inspect
 import os
->>>>>>> a70a0e14
 
 
 def get_hyperparameters() -> tuple:
