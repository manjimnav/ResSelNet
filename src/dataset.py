--- conflicted
+++ resolved
@@ -217,16 +217,8 @@
             data_windowed = data_windowed.concatenate(group_windowed)
 
             groups.extend([tsgroup for _ in range(group_windowed.cardinality().numpy())])
-<<<<<<< HEAD
         
         data_windowed = divide_window(data_windowed, seq_len, pred_len, values_idxs, label_idxs, convert_to_numpy)
-=======
-
-        data_windowed = data_windowed.flat_map(batch_seq).map(lambda x: collate_pair(x, pred_len, values_idxs, label_idxs))
-
-        if convert_to_numpy:
-            data_windowed = list(map(lambda x: x.numpy(), next(data_windowed.batch(999999).__iter__())))
->>>>>>> 1bfc6380
 
         data_windowed = {"data": data_windowed, "groups": groups}
     else:
@@ -265,13 +257,8 @@
 
 
     if model_type == 'tensorflow':
-<<<<<<< HEAD
         data_train["data"] = data_train["data"].batch(
             batch_size, drop_remainder=True).cache().prefetch(tf.data.AUTOTUNE)
-=======
-        data_train["data"] = data_train["data"].shuffle(buffer_size=len(train_scaled), seed=123).batch(
-            batch_size).cache().prefetch(tf.data.AUTOTUNE)
->>>>>>> 1bfc6380
 
     else:
         data_train["data"] = list(map(lambda x: x.numpy(), next(
