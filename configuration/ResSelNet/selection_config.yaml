--- conflicted
+++ resolved
@@ -1,13 +1,12 @@
-<<<<<<< HEAD
-=======
 NoSelection:
->>>>>>> a70a0e14
 TimeSelectionLayer:
   regularization: 
     - 0.0000001
     - 0.01
-<<<<<<< HEAD
-  residual: True
-=======
   residual: False
->>>>>>> a70a0e14
+
+TimeSelectionLayerResidual:
+  regularization: 
+    - 0.0000001
+    - 0.01
+  residual: True