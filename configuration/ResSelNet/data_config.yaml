--- conflicted
+++ resolved
@@ -36,8 +36,4 @@
     - 72
   pred_len: 24
   shift: 24
-<<<<<<< HEAD
-  crossval: False
-=======
-  crossval: False
->>>>>>> 1bfc6380
+  crossval: False