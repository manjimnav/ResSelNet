<<<<<<< HEAD
raif:
  seq_len:
    - 2
    - 8
  pred_len: 1
  shift: 1
  crossval: False


WikiWebTraffic:
  seq_len:
    - 60
    - 120
  pred_len: 59
  shift: 59
  crossval: False
=======
aljarafe0523:
  seq_len:
    - 24
    - 72
  pred_len: 24
  shift: 24
  crossval: False

asomadilla0523:
  seq_len:
    - 24
    - 72
  pred_len: 24
  shift: 24
  crossval: False

bermejales0523:
  seq_len:
    - 24
    - 72
  pred_len: 24
  shift: 24
  crossval: False

rondadelvalle0523:
  seq_len:
    - 24
    - 72
  pred_len: 24
  shift: 24
  crossval: False

torneo0523:
  seq_len:
    - 24
    - 72
  pred_len: 24
  shift: 24
  crossval: False

# aljarafe:
#   seq_len:
#     - 24
#     - 72
#   pred_len: 24
#   shift: 24
#   crossval: True
  
# asomadilla:
#   seq_len:
#     - 24
#     - 72
#   pred_len: 24
#   shift: 24
#   crossval: True

# vidjerez:
#   seq_len:
#     - 2
#     - 5
#   pred_len: 1
#   shift: 1
#   crossval: False

# vidjerezlobes:
#   seq_len:
#     - 2
#     - 5
#   pred_len: 1
#   shift: 1
#   crossval: False
>>>>>>> a70a0e14
<|MERGE_RESOLUTION|>--- conflicted
+++ resolved
@@ -1,21 +1,3 @@
-<<<<<<< HEAD
-raif:
-  seq_len:
-    - 2
-    - 8
-  pred_len: 1
-  shift: 1
-  crossval: False
-
-
-WikiWebTraffic:
-  seq_len:
-    - 60
-    - 120
-  pred_len: 59
-  shift: 59
-  crossval: False
-=======
 aljarafe0523:
   seq_len:
     - 24
@@ -55,36 +37,3 @@
   pred_len: 24
   shift: 24
   crossval: False
-
-# aljarafe:
-#   seq_len:
-#     - 24
-#     - 72
-#   pred_len: 24
-#   shift: 24
-#   crossval: True
-  
-# asomadilla:
-#   seq_len:
-#     - 24
-#     - 72
-#   pred_len: 24
-#   shift: 24
-#   crossval: True
-
-# vidjerez:
-#   seq_len:
-#     - 2
-#     - 5
-#   pred_len: 1
-#   shift: 1
-#   crossval: False
-
-# vidjerezlobes:
-#   seq_len:
-#     - 2
-#     - 5
-#   pred_len: 1
-#   shift: 1
-#   crossval: False
->>>>>>> a70a0e14
